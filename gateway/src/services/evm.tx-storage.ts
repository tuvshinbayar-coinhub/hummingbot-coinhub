import { LocalStorage } from './local-storage';
import { ReferenceCountingCloseable } from './refcounting-closeable';
import { logger } from './logger';

// store the timestamp for when a transaction was initiated
// this will be used to calculate a heuristic of the likelihood
// a mempool transaction will be included in a future block
export class EvmTxStorage extends ReferenceCountingCloseable {
  readonly localStorage: LocalStorage;

  protected constructor(dbPath: string) {
    logger.debug('EvmTxStorage constructor called, dbPath: ' + dbPath);
    super(dbPath);
    this.localStorage = LocalStorage.getInstance(dbPath, this.handle);
  }

  public async init(): Promise<void> {
<<<<<<< HEAD
    logger.debug(
      'EvmTxStorage init called, dbPath: ' +
        this.localStorage.dbPath +
        ', ready: ' +
        this.localStorage.ready
    );
    if (!this.localStorage.ready) {
      await this.localStorage.init();
      logger.debug(
        'EvmTxStorage init promise complete, dbPath: ' +
          this.localStorage.dbPath
      );
    }
=======
    await this.localStorage.init();
>>>>>>> ea84d2b9
  }

  // pass in a date, then store it as a POSIX timestamp
  public async saveTx(
    chain: string,
    chainId: number,
    tx: string,
    date: Date,
    currentGasPrice: number
  ): Promise<void> {
    return this.localStorage.save(
      chain + '/' + String(chainId) + '/' + tx,
      date.getTime().toString() + ',' + currentGasPrice.toString()
    );
  }

  public async deleteTx(
    chain: string,
    chainId: number,
    tx: string
  ): Promise<void> {
    return this.localStorage.del(chain + '/' + String(chainId) + '/' + tx);
  }

  // retrieve POSIX timestamps and convert them back into JavaScript Date types
  public async getTxs(
    chain: string,
    chainId: number
  ): Promise<Record<string, [Date, number]>> {
    return this.localStorage.get((key: string, value: string) => {
      const splitKey = key.split('/');
      const splitValue = value.split(',');
      if (
        splitKey.length === 3 &&
        splitKey[0] === chain &&
        splitKey[1] === String(chainId) &&
        splitValue.length === 2
      ) {
        return [
          splitKey[2],
          [new Date(parseInt(splitValue[0])), parseInt(splitValue[1])],
        ];
      }
      return;
    });
  }

  public async close(handle: string): Promise<void> {
    await super.close(handle);
    if (this.refCount < 1) {
      await this.localStorage.close(this.handle);
    }
  }
}<|MERGE_RESOLUTION|>--- conflicted
+++ resolved
@@ -15,23 +15,7 @@
   }
 
   public async init(): Promise<void> {
-<<<<<<< HEAD
-    logger.debug(
-      'EvmTxStorage init called, dbPath: ' +
-        this.localStorage.dbPath +
-        ', ready: ' +
-        this.localStorage.ready
-    );
-    if (!this.localStorage.ready) {
-      await this.localStorage.init();
-      logger.debug(
-        'EvmTxStorage init promise complete, dbPath: ' +
-          this.localStorage.dbPath
-      );
-    }
-=======
     await this.localStorage.init();
->>>>>>> ea84d2b9
   }
 
   // pass in a date, then store it as a POSIX timestamp
