import asyncio
import contextlib
import unittest
from decimal import Decimal
from typing import List
from unittest.mock import patch

from aiounittest import async_test

from hummingbot.connector.connector_base import ConnectorBase
from hummingbot.core.clock import Clock, ClockMode
from hummingbot.core.data_type.common import OrderType
from hummingbot.core.data_type.trade_fee import TokenAmount, TradeFeeSchema
from hummingbot.core.event.event_logger import EventLogger
from hummingbot.core.event.events import (
    BuyOrderCompletedEvent,
    BuyOrderCreatedEvent,
    MarketEvent,
    SellOrderCompletedEvent,
    SellOrderCreatedEvent,
)
from hummingbot.core.network_iterator import NetworkStatus
from hummingbot.core.utils.async_utils import safe_ensure_future
from hummingbot.core.utils.fixed_rate_source import FixedRateSource
from hummingbot.core.utils.tracking_nonce import get_tracking_nonce
from hummingbot.strategy.amm_arb.amm_arb import AmmArbStrategy
from hummingbot.strategy.amm_arb.data_types import ArbProposal, ArbProposalSide
from hummingbot.strategy.market_trading_pair_tuple import MarketTradingPairTuple

TRADING_PAIR: str = "HBOT-USDT"
BASE_ASSET: str = TRADING_PAIR.split("-")[0]
QUOTE_ASSET: str = TRADING_PAIR.split("-")[1]

ev_loop: asyncio.AbstractEventLoop = asyncio.get_event_loop()
s_decimal_0 = Decimal(0)


class MockAMM(ConnectorBase):
    def __init__(self, name):
        self._name = name
        super().__init__()
        self._buy_prices = {}
        self._sell_prices = {}
        self._network_transaction_fee = TokenAmount("ETH", s_decimal_0)

    @property
    def name(self):
        return self._name

    @property
    def network_transaction_fee(self) -> TokenAmount:
        return self._network_transaction_fee

    @network_transaction_fee.setter
    def network_transaction_fee(self, fee: TokenAmount):
        self._network_transaction_fee = fee

    @property
    def connector_name(self):
        return "uniswap"

    @property
    def status_dict(self):
        return {"Balance": False}

    async def get_quote_price(self, trading_pair: str, is_buy: bool, amount: Decimal) -> Decimal:
        if is_buy:
            return self._buy_prices[trading_pair]
        else:
            return self._sell_prices[trading_pair]

    async def get_order_price(self, trading_pair: str, is_buy: bool, amount: Decimal) -> Decimal:
        return await self.get_quote_price(trading_pair, is_buy, amount)

    def set_prices(self, trading_pair, is_buy, price):
        if is_buy:
            self._buy_prices[trading_pair] = Decimal(str(price))
        else:
            self._sell_prices[trading_pair] = Decimal(str(price))

    def set_balance(self, token, balance):
        self._account_balances[token] = Decimal(str(balance))
        self._account_available_balances[token] = Decimal(str(balance))

    def buy(self, trading_pair: str, amount: Decimal, order_type: OrderType, price: Decimal):
        return self.place_order(True, trading_pair, amount, price)

    def sell(self, trading_pair: str, amount: Decimal, order_type: OrderType, price: Decimal):
        return self.place_order(False, trading_pair, amount, price)

    def place_order(self, is_buy: bool, trading_pair: str, amount: Decimal, price: Decimal):
        side = "buy" if is_buy else "sell"
        order_id = f"{side}-{trading_pair}-{get_tracking_nonce()}"
        event_tag = MarketEvent.BuyOrderCreated if is_buy else MarketEvent.SellOrderCreated
        event_class = BuyOrderCreatedEvent if is_buy else SellOrderCreatedEvent
        self.trigger_event(event_tag,
                           event_class(
                               self.current_timestamp,
                               OrderType.LIMIT,
                               trading_pair,
                               amount,
                               price,
                               order_id,
                               self.current_timestamp))
        return order_id

    def get_taker_order_type(self):
        return OrderType.LIMIT

    def get_order_price_quantum(self, trading_pair: str, price: Decimal) -> Decimal:
        return Decimal("0.01")

    def get_order_size_quantum(self, trading_pair: str, order_size: Decimal) -> Decimal:
        return Decimal("0.01")

    def estimate_fee_pct(self, is_maker: bool):
        return Decimal("0")

    def ready(self):
        return True

    async def check_network(self) -> NetworkStatus:
        return NetworkStatus.CONNECTED

    async def cancel_outdated_orders(self, _: int) -> List:
        return []


class AmmArbUnitTest(unittest.TestCase):
    def setUp(self):
        self.clock: Clock = Clock(ClockMode.REALTIME)
        self.stack: contextlib.ExitStack = contextlib.ExitStack()
        self.amm_1: MockAMM = MockAMM("onion")
        self.amm_1.set_balance(BASE_ASSET, 500)
        self.amm_1.set_balance(QUOTE_ASSET, 500)
        self.market_info_1 = MarketTradingPairTuple(self.amm_1, TRADING_PAIR, BASE_ASSET, QUOTE_ASSET)

        self.amm_2: MockAMM = MockAMM("garlic")
        self.amm_2.set_balance(BASE_ASSET, 500)
        self.amm_2.set_balance(QUOTE_ASSET, 500)
        self.market_info_2 = MarketTradingPairTuple(self.amm_2, TRADING_PAIR, BASE_ASSET, QUOTE_ASSET)

        # Set some default prices.
        self.amm_1.set_prices(TRADING_PAIR, True, 101)
        self.amm_1.set_prices(TRADING_PAIR, False, 100)
        self.amm_2.set_prices(TRADING_PAIR, True, 105)
        self.amm_2.set_prices(TRADING_PAIR, False, 104)

        self.strategy = AmmArbStrategy()
        self.strategy.init_params(
            self.market_info_1,
            self.market_info_2,
            min_profitability=Decimal("0.01"),
            order_amount=Decimal("1"),
            market_1_slippage_buffer=Decimal("0.001"),
            market_2_slippage_buffer=Decimal("0.002"),
        )
        self.rate_source: FixedRateSource = FixedRateSource()
        self.strategy.rate_source = self.rate_source
        self.clock.add_iterator(self.amm_1)
        self.clock.add_iterator(self.amm_2)
        self.clock.add_iterator(self.strategy)
        self.market_order_fill_logger: EventLogger = EventLogger()
        self.amm_1.add_listener(MarketEvent.OrderFilled, self.market_order_fill_logger)
        self.amm_2.add_listener(MarketEvent.OrderFilled, self.market_order_fill_logger)
        self.rate_source.add_rate("ETH-USDT", Decimal(3000))

        self.stack.enter_context(self.clock)
        self.stack.enter_context(patch(
            "hummingbot.client.config.trade_fee_schema_loader.TradeFeeSchemaLoader.configured_schema_for_exchange",
            return_value=TradeFeeSchema()
        ))
        self.clock_task: asyncio.Task = safe_ensure_future(self.clock.run())

    def tearDown(self) -> None:
        self.stack.close()
        self.clock_task.cancel()
        try:
            ev_loop.run_until_complete(self.clock_task)
        except asyncio.CancelledError:
            pass

    @async_test(loop=ev_loop)
    async def test_arbitrage_not_profitable(self):
        self.amm_1.set_prices(TRADING_PAIR, True, 101)
        self.amm_1.set_prices(TRADING_PAIR, False, 100)
        self.amm_2.set_prices(TRADING_PAIR, True, 101)
        self.amm_2.set_prices(TRADING_PAIR, False, 100)
        await asyncio.sleep(2)
        taker_orders = self.strategy.tracked_limit_orders + self.strategy.tracked_market_orders
        self.assertTrue(len(taker_orders) == 0)

    @async_test(loop=ev_loop)
    async def test_arb_buy_amm_1_sell_amm_2(self):
        self.amm_1.set_prices(TRADING_PAIR, True, 101)
        self.amm_1.set_prices(TRADING_PAIR, False, 100)
        self.amm_2.set_prices(TRADING_PAIR, True, 105)
        self.amm_2.set_prices(TRADING_PAIR, False, 104)
        await asyncio.sleep(1.5)
        placed_orders = self.strategy.tracked_limit_orders
        amm_1_order = [order for market, order in placed_orders if market == self.amm_1][0]
        amm_2_order = [order for market, order in placed_orders if market == self.amm_2][0]

        self.assertTrue(len(placed_orders) == 2)
        # Check if the order is created as intended
        self.assertEqual(Decimal("1"), amm_1_order.quantity)
        self.assertEqual(True, amm_1_order.is_buy)
        # The order price has to account for slippage_buffer
        exp_price = self.amm_1.quantize_order_price(TRADING_PAIR, Decimal("101") * Decimal("1.001"))
        self.assertEqual(exp_price, amm_1_order.price)
        self.assertEqual(TRADING_PAIR, amm_1_order.trading_pair)

        self.assertEqual(Decimal("1"), amm_2_order.quantity)
        self.assertEqual(False, amm_2_order.is_buy)
        exp_price = self.amm_1.quantize_order_price(TRADING_PAIR, Decimal("104") * (Decimal("1") - Decimal("0.002")))
        self.assertEqual(exp_price, amm_2_order.price)
        self.assertEqual(TRADING_PAIR, amm_2_order.trading_pair)

        # There are outstanding orders, the strategy is not ready to take on new arb
        self.assertFalse(self.strategy.ready_for_new_arb_trades())
        await asyncio.sleep(2)
        placed_orders = self.strategy.tracked_limit_orders
        new_amm_1_order = [order for market, order in placed_orders if market == self.amm_1][0]
        new_amm_2_order = [order for market, order in placed_orders if market == self.amm_2][0]
        # Check if orders remain the same
        self.assertEqual(amm_1_order.client_order_id, new_amm_1_order.client_order_id)
        self.assertEqual(amm_2_order.client_order_id, new_amm_2_order.client_order_id)

    @async_test(loop=ev_loop)
    async def test_arb_buy_amm_2_sell_amm_1(self):
        self.amm_1.set_prices(TRADING_PAIR, True, 105)
        self.amm_1.set_prices(TRADING_PAIR, False, 104)
        self.amm_2.set_prices(TRADING_PAIR, True, 101)
        self.amm_2.set_prices(TRADING_PAIR, False, 100)
        await asyncio.sleep(1.5)
        placed_orders = self.strategy.tracked_limit_orders
        amm_1_order = [order for market, order in placed_orders if market == self.amm_1][0]
        amm_2_order = [order for market, order in placed_orders if market == self.amm_2][0]

        self.assertTrue(len(placed_orders) == 2)
        self.assertEqual(Decimal("1"), amm_1_order.quantity)
        self.assertEqual(False, amm_1_order.is_buy)
        exp_price = self.amm_1.quantize_order_price(TRADING_PAIR, Decimal("104") * (Decimal("1") - Decimal("0.001")))
        self.assertEqual(exp_price, amm_1_order.price)
        self.assertEqual(TRADING_PAIR, amm_1_order.trading_pair)
        self.assertEqual(Decimal("1"), amm_2_order.quantity)
        self.assertEqual(True, amm_2_order.is_buy)
        exp_price = self.amm_1.quantize_order_price(TRADING_PAIR, Decimal("101") * (Decimal("1") + Decimal("0.002")))
        self.assertEqual(exp_price, amm_2_order.price)
        self.assertEqual(TRADING_PAIR, amm_2_order.trading_pair)

    @async_test(loop=ev_loop)
    async def test_insufficient_balance(self):
        self.amm_1.set_prices(TRADING_PAIR, True, 105)
        self.amm_1.set_prices(TRADING_PAIR, False, 104)
        self.amm_2.set_prices(TRADING_PAIR, True, 101)
        self.amm_2.set_prices(TRADING_PAIR, False, 100)
        # set base_asset to below order_amount, so not enough to sell on amm_1
        self.amm_1.set_balance(BASE_ASSET, 0.5)
        await asyncio.sleep(1.5)
        placed_orders = self.strategy.tracked_limit_orders
        self.assertTrue(len(placed_orders) == 0)
        self.amm_1.set_balance(BASE_ASSET, 10)
        # set quote balance to 0 on amm_2, so not enough to buy
        self.amm_2.set_balance(QUOTE_ASSET, 0)
        await asyncio.sleep(1.5)
        placed_orders = self.strategy.tracked_limit_orders
        self.assertTrue(len(placed_orders) == 0)

    @staticmethod
    def trigger_order_complete(is_buy: bool, connector: ConnectorBase, amount: Decimal, price: Decimal,
                               order_id: str):
        # This function triggers order complete event for our mock connector, this is to simulate scenarios more
        # precisely taker orders are fully filled.
        event_tag = MarketEvent.BuyOrderCompleted if is_buy else MarketEvent.SellOrderCompleted
        event_class = BuyOrderCompletedEvent if is_buy else SellOrderCompletedEvent
        connector.trigger_event(event_tag,
                                event_class(connector.current_timestamp, order_id, BASE_ASSET, QUOTE_ASSET,
                                            amount, amount * price, OrderType.LIMIT))

    @async_test(loop=ev_loop)
    async def test_non_concurrent_orders_submission(self):
        # On non concurrent orders submission, the second leg of the arb trade has to wait for the first leg order gets
        # filled.
        self.strategy = AmmArbStrategy()
        self.strategy.init_params(
            self.market_info_1,
            self.market_info_2,
            min_profitability=Decimal("0.01"),
            order_amount=Decimal("1"),
            concurrent_orders_submission=False
        )
        self.strategy.rate_source = self.rate_source
        self.clock.add_iterator(self.strategy)
        await asyncio.sleep(1.5)
        placed_orders = self.strategy.tracked_limit_orders
        self.assertEqual(1, len(placed_orders))
        # Only one order submitted at this point, the one from amm_1
        amm_1_order = [order for market, order in placed_orders if market == self.amm_1][0]
        amm_2_orders = [order for market, order in placed_orders if market == self.amm_2]
        self.assertEqual(0, len(amm_2_orders))
        self.assertEqual(True, amm_1_order.is_buy)
        self.trigger_order_complete(True, self.amm_1, amm_1_order.quantity, amm_1_order.price,
                                    amm_1_order.client_order_id)
        # After the first leg order completed, the second one is now submitted.
        await asyncio.sleep(1.5)
        placed_orders = self.strategy.tracked_limit_orders
        amm_2_orders = [order for market, order in placed_orders if market == self.amm_2]
        self.assertEqual(1, len(amm_2_orders))
        amm_2_order = amm_2_orders[0]
        self.assertEqual(False, amm_2_order.is_buy)
        self.trigger_order_complete(False, self.amm_2, amm_2_order.quantity, amm_2_order.price,
                                    amm_2_order.client_order_id)
        await asyncio.sleep(1.5)
        placed_orders = self.strategy.tracked_limit_orders
        new_amm_1_order = [order for market, order in placed_orders if market == self.amm_1][0]
        # Check if new order is submitted when arb opportunity still presents
        self.assertNotEqual(amm_1_order.client_order_id, new_amm_1_order.client_order_id)

    @async_test(loop=ev_loop)
    async def test_format_status(self):
        first_side = ArbProposalSide(
            self.market_info_1,
            True,
            Decimal(101),
            Decimal(100),
            Decimal(50),
            []
        )
        second_side = ArbProposalSide(
            self.market_info_2,
            False,
            Decimal(105),
            Decimal(104),
            Decimal(50),
            []
        )
        self.strategy._all_arb_proposals = [ArbProposal(first_side, second_side)]

        expected_status = """  Markets:
    Exchange    Market   Sell Price    Buy Price    Mid Price
       onion HBOT-USDT 100.00000000 101.00000000 100.50000000
      garlic HBOT-USDT 104.00000000 105.00000000 104.50000000

  Network Fees:
    Exchange Gas Fees
       onion    0 ETH
      garlic    0 ETH

  Assets:
      Exchange Asset  Total Balance  Available Balance
    0    onion  HBOT            500                500
    1    onion  USDT            500                500
    2   garlic  HBOT            500                500
    3   garlic  USDT            500                500

  Profitability:
    buy at onion, sell at garlic: 3.96%

  Quotes Rates (fixed rates)
      Quotes pair Rate
    0   USDT-USDT    1"""
        current_status = await self.strategy.format_status()
        self.assertTrue(expected_status in current_status)

    @async_test(loop=ev_loop)
    async def test_arb_not_profitable_from_gas_prices(self):
        self.amm_1.set_prices(TRADING_PAIR, True, 101)
        self.amm_1.set_prices(TRADING_PAIR, False, 100)
        self.amm_2.set_prices(TRADING_PAIR, True, 110)
        self.amm_2.set_prices(TRADING_PAIR, False, 109)
        self.amm_1.network_transaction_fee = TokenAmount("ETH", Decimal("0.01"))
        await asyncio.sleep(2)
        taker_orders = self.strategy.tracked_limit_orders + self.strategy.tracked_market_orders
        self.assertTrue(len(taker_orders) == 0)

    @async_test(loop=ev_loop)
    async def test_arb_profitable_after_gas_prices(self):
        self.amm_1.set_prices(TRADING_PAIR, True, 101)
        self.amm_1.set_prices(TRADING_PAIR, False, 100)
        self.amm_2.set_prices(TRADING_PAIR, True, 105)
        self.amm_2.set_prices(TRADING_PAIR, False, 104)
        self.amm_1.network_transaction_fee = TokenAmount("ETH", Decimal("0.0002"))
        await asyncio.sleep(2)
        placed_orders = self.strategy.tracked_limit_orders + self.strategy.tracked_market_orders
        self.assertEqual(2, len(placed_orders))

    @async_test(loop=ev_loop)
    @unittest.mock.patch("hummingbot.strategy.amm_arb.amm_arb.AmmArbStrategy.apply_gateway_transaction_cancel_interval")
    async def test_apply_cancel_interval(self, patched_func: unittest.mock.AsyncMock):
        await asyncio.sleep(2)
        patched_func.assert_awaited()

    @async_test(loop=ev_loop)
    @unittest.mock.patch("hummingbot.strategy.amm_arb.amm_arb.AmmArbStrategy.is_gateway_market", return_value=True)
    @unittest.mock.patch.object(MockAMM, "cancel_outdated_orders")
    async def test_cancel_outdated_orders(
            self,
            cancel_outdated_orders_func: unittest.mock.AsyncMock,
            _: unittest.mock.Mock
    ):
        await asyncio.sleep(2)
        cancel_outdated_orders_func.assert_awaited()

    @async_test(loop=ev_loop)
<<<<<<< HEAD
    async def test_set_order_failed(self):
        self.amm_1.set_prices(TRADING_PAIR, True, 101)
        self.amm_1.set_prices(TRADING_PAIR, False, 100)
        self.amm_2.set_prices(TRADING_PAIR, True, 105)
        self.amm_2.set_prices(TRADING_PAIR, False, 104)
        self.amm_1.network_transaction_fee = TokenAmount("ETH", Decimal("0.0002"))
        await asyncio.sleep(2)
        new_amm_1_order = [order for market, order in self.strategy.tracked_limit_orders if market == self.amm_1][0]
        self.assertEqual(2, len(self.strategy.tracked_limit_orders))
        self.strategy.set_order_failed(new_amm_1_order.client_order_id)
        self.assertEqual(2, len(self.strategy.tracked_limit_orders))
=======
    async def test_market_ready(self):
        self.amm_1.ready = False
        await asyncio.sleep(10)
        self.assertFalse(self.strategy._all_markets_ready)
>>>>>>> c7c3d91e
<|MERGE_RESOLUTION|>--- conflicted
+++ resolved
@@ -403,7 +403,6 @@
         cancel_outdated_orders_func.assert_awaited()
 
     @async_test(loop=ev_loop)
-<<<<<<< HEAD
     async def test_set_order_failed(self):
         self.amm_1.set_prices(TRADING_PAIR, True, 101)
         self.amm_1.set_prices(TRADING_PAIR, False, 100)
@@ -415,9 +414,9 @@
         self.assertEqual(2, len(self.strategy.tracked_limit_orders))
         self.strategy.set_order_failed(new_amm_1_order.client_order_id)
         self.assertEqual(2, len(self.strategy.tracked_limit_orders))
-=======
+
+    @async_test(loop=ev_loop)
     async def test_market_ready(self):
         self.amm_1.ready = False
         await asyncio.sleep(10)
-        self.assertFalse(self.strategy._all_markets_ready)
->>>>>>> c7c3d91e
+        self.assertFalse(self.strategy._all_markets_ready)