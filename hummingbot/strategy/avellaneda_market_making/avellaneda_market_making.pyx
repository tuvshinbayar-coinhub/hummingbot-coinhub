import datetime
import logging
import os
import time
from decimal import Decimal
from math import ceil, floor, isnan
from typing import Dict, List, Tuple

import numpy as np
import pandas as pd

from hummingbot.connector.exchange_base import ExchangeBase
from hummingbot.connector.exchange_base cimport ExchangeBase
from hummingbot.core.clock cimport Clock
from hummingbot.core.data_type.common import (
    OrderType,
    PriceType,
    TradeType
)
from hummingbot.core.data_type.limit_order cimport LimitOrder
from hummingbot.core.data_type.limit_order import LimitOrder
from hummingbot.core.network_iterator import NetworkStatus
from hummingbot.core.utils import map_df_to_str
from hummingbot.strategy.__utils__.trailing_indicators.instant_volatility import InstantVolatilityIndicator
from hummingbot.strategy.__utils__.trailing_indicators.trading_intensity import TradingIntensityIndicator
from hummingbot.strategy.avellaneda_market_making.avellaneda_market_making_config_map_pydantic import (
    AvellanedaMarketMakingConfigMap,
    DailyBetweenTimesModel,
    FromDateToDateModel,
    MultiOrderLevelModel,
    SingleOrderLevelModel,
    TrackHangingOrdersModel,
)
from hummingbot.strategy.conditional_execution_state import (
    ConditionalExecutionState,
    RunAlwaysExecutionState,
    RunInTimeConditionalExecutionState
)
from hummingbot.strategy.data_types import (
    PriceSize,
    Proposal,
)
from hummingbot.strategy.hanging_orders_tracker import (
    CreatedPairOfOrders,
    HangingOrdersTracker,
)
from hummingbot.strategy.market_trading_pair_tuple import MarketTradingPairTuple
from hummingbot.strategy.order_book_asset_price_delegate import OrderBookAssetPriceDelegate
from hummingbot.strategy.order_tracker cimport OrderTracker
from hummingbot.strategy.strategy_base import StrategyBase
from hummingbot.strategy.utils import order_age

NaN = float("nan")
s_decimal_zero = Decimal(0)
s_decimal_neg_one = Decimal(-1)
s_decimal_one = Decimal(1)
pmm_logger = None


cdef class AvellanedaMarketMakingStrategy(StrategyBase):
    OPTION_LOG_CREATE_ORDER = 1 << 3
    OPTION_LOG_MAKER_ORDER_FILLED = 1 << 4
    OPTION_LOG_STATUS_REPORT = 1 << 5
    OPTION_LOG_ALL = 0x7fffffffffffffff

    @classmethod
    def logger(cls):
        global pmm_logger
        if pmm_logger is None:
            pmm_logger = logging.getLogger(__name__)
        return pmm_logger

    def init_params(self,
                    config_map: AvellanedaMarketMakingConfigMap,
                    market_info: MarketTradingPairTuple,
                    logging_options: int = OPTION_LOG_ALL,
                    status_report_interval: float = 900,
                    hb_app_notification: bool = False,
                    debug_csv_path: str = '',
                    is_debug: bool = False,
                    ):
        self._sb_order_tracker = OrderTracker()
        self._config_map = config_map
        self._market_info = market_info
<<<<<<< HEAD
=======
        self._price_delegate = OrderBookAssetPriceDelegate(market_info.market, market_info.trading_pair)
        self._order_amount = order_amount
        self._order_optimization_enabled = order_optimization_enabled
        self._order_refresh_time = order_refresh_time
        self._max_order_age = max_order_age
        self._order_refresh_tolerance_pct = order_refresh_tolerance_pct
        self._filled_order_delay = filled_order_delay
        self._order_levels = order_levels
        self._level_distances = level_distances
        self._order_override = order_override
        self._inventory_target_base_pct = inventory_target_base_pct
        self._add_transaction_costs_to_orders = add_transaction_costs_to_orders
>>>>>>> 1eb2577a
        self._hb_app_notification = hb_app_notification
        self._hanging_orders_enabled = False
        self._hanging_orders_cancel_pct = Decimal("10")
        self._hanging_orders_tracker = HangingOrdersTracker(self,
                                                            self._hanging_orders_cancel_pct / Decimal('100'))

        self._cancel_timestamp = 0
        self._create_timestamp = 0
        self._limit_order_type = self._market_info.market.get_maker_order_type()
        self._all_markets_ready = False
        self._filled_buys_balance = 0
        self._filled_sells_balance = 0
        self._logging_options = logging_options
        self._last_timestamp = 0
        self._status_report_interval = status_report_interval
        self._last_own_trade_price = Decimal('nan')

        self.c_add_markets([market_info.market])
<<<<<<< HEAD
        self._volatility_buffer_size = 0
        self._trading_intensity_buffer_size = 0
        self._ticks_to_be_ready = -1
        self._avg_vol = None
        self._trading_intensity = None
=======
        self._ticks_to_be_ready = max(volatility_buffer_size, trading_intensity_buffer_size)
        self._avg_vol = InstantVolatilityIndicator(sampling_length=volatility_buffer_size)
        self._trading_intensity_buffer_size = trading_intensity_buffer_size
        self._trading_intensity = None      # Wait for network to be initialized
>>>>>>> 1eb2577a
        self._last_sampling_timestamp = 0
        self._alpha = None
        self._kappa = None
        self._execution_mode = None
        self._execution_timeframe = None
        self._execution_state = None
        self._start_time = None
        self._end_time = None
        self._reservation_price = s_decimal_zero
        self._optimal_spread = s_decimal_zero
        self._optimal_ask = s_decimal_zero
        self._optimal_bid = s_decimal_zero
        self._debug_csv_path = debug_csv_path
        self._is_debug = is_debug
        try:
            if self._is_debug:
                os.unlink(self._debug_csv_path)
        except FileNotFoundError:
            pass

        self.update_from_config_map()

    def all_markets_ready(self):
        return all([market.ready for market in self._sb_markets])

    @property
    def min_spread(self):
        return self._config_map.min_spread

    @property
    def avg_vol(self):
        return self._avg_vol

    @avg_vol.setter
    def avg_vol(self, indicator: InstantVolatilityIndicator):
        self._avg_vol = indicator

    @property
    def trading_intensity(self):
        return self._trading_intensity

    @trading_intensity.setter
    def trading_intensity(self, indicator: TradingIntensityIndicator):
        self._trading_intensity = indicator

    @property
    def market_info(self) -> MarketTradingPairTuple:
        return self._market_info

    @property
    def order_refresh_tolerance_pct(self) -> Decimal:
        return self._config_map.order_refresh_tolerance_pct

    @property
    def order_refresh_tolerance(self) -> Decimal:
        return self._config_map.order_refresh_tolerance_pct / Decimal('100')

    @property
    def order_amount(self) -> Decimal:
        return self._config_map.order_amount

    @property
    def inventory_target_base_pct(self) -> Decimal:
        return self._config_map.inventory_target_base_pct

    @property
    def inventory_target_base(self) -> Decimal:
        return self.inventory_target_base_pct / Decimal('100')

    @inventory_target_base.setter
    def inventory_target_base(self, value: Decimal):
        self.inventory_target_base_pct = value * Decimal('100')

    @property
    def order_optimization_enabled(self) -> bool:
        return self._config_map.order_optimization_enabled

    @property
    def order_refresh_time(self) -> float:
        return self._config_map.order_refresh_time

    @property
    def filled_order_delay(self) -> float:
        return self._config_map.filled_order_delay

    @property
    def order_override(self) -> Dict[str, any]:
        return self._config_map.order_override

    @property
    def order_levels(self) -> int:
        if self._config_map.order_levels_mode.title == MultiOrderLevelModel.Config.title:
            return self._config_map.order_levels_mode.order_levels
        else:
            return 0

    @property
    def level_distances(self) -> int:
        if self._config_map.order_levels_mode.title == MultiOrderLevelModel.Config.title:
            return self._config_map.order_levels_mode.level_distances
        else:
            return 0

    @property
    def max_order_age(self):
        return self._config_map.max_order_age

    @property
    def add_transaction_costs_to_orders(self) -> bool:
        return self._config_map.add_transaction_costs

    @property
    def base_asset(self):
        return self._market_info.base_asset

    @property
    def quote_asset(self):
        return self._market_info.quote_asset

    @property
    def trading_pair(self):
        return self._market_info.trading_pair

    @property
    def gamma(self):
        return self._config_map.risk_factor

    @property
    def alpha(self):
        return self._alpha

    @alpha.setter
    def alpha(self, value):
        self._alpha = value

    @property
    def kappa(self):
        return self._kappa

    @kappa.setter
    def kappa(self, value):
        self._kappa = value

    @property
    def eta(self):
        return self._config_map.order_amount_shape_factor

    @property
    def reservation_price(self):
        return self._reservation_price

    @reservation_price.setter
    def reservation_price(self, value):
        self._reservation_price = value

    @property
    def optimal_spread(self):
        return self._optimal_spread

    @property
    def optimal_ask(self):
        return self._optimal_ask

    @optimal_ask.setter
    def optimal_ask(self, value):
        self._optimal_ask = value

    @property
    def optimal_bid(self):
        return self._optimal_bid

    @optimal_bid.setter
    def optimal_bid(self, value):
        self._optimal_bid = value

    @property
    def execution_timeframe(self):
        return self._execution_timeframe

    @property
    def start_time(self) -> time:
        return self._start_time

    @start_time.setter
    def start_time(self, value):
        self._start_time = value

    @property
    def end_time(self) -> time:
        return self._end_time

    @end_time.setter
    def end_time(self, value):
        self._end_time = value

    def get_price(self) -> float:
        return self.get_mid_price()

    def get_last_price(self) -> float:
        return self._market_info.get_last_price()

    def get_mid_price(self) -> float:
        return self.c_get_mid_price()

    cdef object c_get_mid_price(self):
        return self._price_delegate.get_price_by_type(PriceType.MidPrice)

    @property
    def market_info_to_active_orders(self) -> Dict[MarketTradingPairTuple, List[LimitOrder]]:
        return self._sb_order_tracker.market_pair_to_active_orders

    @property
    def active_orders(self) -> List[LimitOrder]:
        if self._market_info not in self.market_info_to_active_orders:
            return []
        return self.market_info_to_active_orders[self._market_info]

    @property
    def active_non_hanging_orders(self) -> List[LimitOrder]:
        orders = [o for o in self.active_orders if not self._hanging_orders_tracker.is_order_id_in_hanging_orders(o.client_order_id)]
        return orders

    @property
    def active_buys(self) -> List[LimitOrder]:
        return [o for o in self.active_orders if o.is_buy]

    @property
    def active_sells(self) -> List[LimitOrder]:
        return [o for o in self.active_orders if not o.is_buy]

    @property
    def logging_options(self) -> int:
        return self._logging_options

    @logging_options.setter
    def logging_options(self, int64_t logging_options):
        self._logging_options = logging_options

    @property
    def hanging_orders_tracker(self):
        return self._hanging_orders_tracker

    def update_from_config_map(self):
        self.get_config_map_execution_mode()
        self.get_config_map_hanging_orders()
        self.get_config_map_indicators()

    def get_config_map_execution_mode(self):
        try:
            execution_mode = self._config_map.execution_timeframe_mode.title
            execution_timeframe = self._config_map.execution_timeframe_mode.Config.title
            if execution_mode == FromDateToDateModel.Config.title:
                start_time = self._config_map.execution_timeframe_mode.start_datetime
                end_time = self._config_map.execution_timeframe_mode.end_datetime
                execution_state = RunInTimeConditionalExecutionState(start_timestamp=start_time, end_timestamp=end_time)
            elif execution_mode == DailyBetweenTimesModel.Config.title:
                start_time = self._config_map.execution_timeframe_mode.start_time
                end_time = self._config_map.execution_timeframe_mode.end_time
                execution_state = RunInTimeConditionalExecutionState(start_timestamp=start_time, end_timestamp=end_time)
            else:
                start_time = None
                end_time = None
                execution_state = RunAlwaysExecutionState()

            # Something has changed?
            if self._execution_state is None or self._execution_state != execution_state:
                self._execution_state = execution_state
                self._execution_mode = execution_mode
                self._execution_timeframe = execution_timeframe
                self._start_time = start_time
                self._end_time = end_time
        except AttributeError:
            # A parameter is missing in the execution timeframe mode configuration
            pass

    def get_config_map_hanging_orders(self):
        if self._config_map.hanging_orders_mode.title == TrackHangingOrdersModel.Config.title:
            hanging_orders_enabled = True
            hanging_orders_cancel_pct = self._config_map.hanging_orders_mode.hanging_orders_cancel_pct
        else:
            hanging_orders_enabled = False
            hanging_orders_cancel_pct = Decimal("0")

        if self._hanging_orders_enabled != hanging_orders_enabled:
            # Hanging order tracker instance doesn't exist - create from scratch
            self._hanging_orders_enabled = hanging_orders_enabled
            self._hanging_orders_cancel_pct = hanging_orders_cancel_pct
            self._hanging_orders_tracker = HangingOrdersTracker(self,
                                                                hanging_orders_cancel_pct / Decimal('100'))
            self._hanging_orders_tracker.register_events(self.active_markets)
        elif self._hanging_orders_cancel_pct != hanging_orders_cancel_pct:
            # Hanging order tracker instance existst - only update variable
            self._hanging_orders_cancel_pct = hanging_orders_cancel_pct
            self._hanging_orders_tracker.hanging_orders_cancel_pct = hanging_orders_cancel_pct / Decimal('100')

    def get_config_map_indicators(self):
        volatility_buffer_size = self._config_map.volatility_buffer_size
        trading_intensity_buffer_size = self._config_map.trading_intensity_buffer_size
        ticks_to_be_ready_after = max(volatility_buffer_size, trading_intensity_buffer_size)
        ticks_to_be_ready_before = max(self._volatility_buffer_size, self._trading_intensity_buffer_size)

        if self._volatility_buffer_size == 0 or self._volatility_buffer_size != volatility_buffer_size:
            self._volatility_buffer_size = volatility_buffer_size

            if self._avg_vol is None:
                self._avg_vol = InstantVolatilityIndicator(sampling_length=volatility_buffer_size)
            else:
                self._avg_vol.sampling_length = volatility_buffer_size

        if self._trading_intensity_buffer_size == 0 or self._trading_intensity_buffer_size != trading_intensity_buffer_size:
            self._trading_intensity_buffer_size = trading_intensity_buffer_size

            if self._trading_intensity is None:
                self._trading_intensity = TradingIntensityIndicator(trading_intensity_buffer_size)
            else:
                self._trading_intensity.sampling_length = trading_intensity_buffer_size

        self._ticks_to_be_ready += (ticks_to_be_ready_after - ticks_to_be_ready_before)
        if self._ticks_to_be_ready < 0:
            self._ticks_to_be_ready = 0

    def pure_mm_assets_df(self, to_show_current_pct: bool) -> pd.DataFrame:
        market, trading_pair, base_asset, quote_asset = self._market_info
        price = self._price_delegate.get_price_by_type(PriceType.MidPrice)
        base_balance = float(market.get_balance(base_asset))
        quote_balance = float(market.get_balance(quote_asset))
        available_base_balance = float(market.get_available_balance(base_asset))
        available_quote_balance = float(market.get_available_balance(quote_asset))
        base_value = base_balance * float(price)
        total_in_quote = base_value + quote_balance
        base_ratio = base_value / total_in_quote if total_in_quote > 0 else 0
        quote_ratio = quote_balance / total_in_quote if total_in_quote > 0 else 0
        data = [
            ["", base_asset, quote_asset],
            ["Total Balance", round(base_balance, 4), round(quote_balance, 4)],
            ["Available Balance", round(available_base_balance, 4), round(available_quote_balance, 4)],
            [f"Current Value ({quote_asset})", round(base_value, 4), round(quote_balance, 4)]
        ]
        if to_show_current_pct:
            data.append(["Current %", f"{base_ratio:.1%}", f"{quote_ratio:.1%}"])
        df = pd.DataFrame(data=data)
        return df

    def active_orders_df(self) -> pd.DataFrame:
        market, trading_pair, base_asset, quote_asset = self._market_info
        price = self.get_price()
        active_orders = self.active_orders
        no_sells = len([o for o in active_orders if not o.is_buy and o.client_order_id and
                        not self._hanging_orders_tracker.is_order_id_in_hanging_orders(o.client_order_id)])
        active_orders.sort(key=lambda x: x.price, reverse=True)
        columns = ["Level", "Type", "Price", "Spread", "Amount (Orig)", "Amount (Adj)", "Age"]
        data = []
        lvl_buy, lvl_sell = 0, 0
        for idx in range(0, len(active_orders)):
            order = active_orders[idx]
            is_hanging_order = self._hanging_orders_tracker.is_order_id_in_hanging_orders(order.client_order_id)
            if not is_hanging_order:
                if order.is_buy:
                    level = lvl_buy + 1
                    lvl_buy += 1
                else:
                    level = no_sells - lvl_sell
                    lvl_sell += 1
            spread = 0 if price == 0 else abs(order.price - price) / price
            age = pd.Timestamp(order_age(order, self._current_timestamp), unit='s').strftime('%H:%M:%S')

            amount_orig = self._config_map.order_amount
            if is_hanging_order:
                amount_orig = float(order.quantity)
                level = "hang"
            data.append([
                level,
                "buy" if order.is_buy else "sell",
                float(order.price),
                f"{spread:.2%}",
                amount_orig,
                float(order.quantity),
                age
            ])

        return pd.DataFrame(data=data, columns=columns)

    def market_status_data_frame(self, market_trading_pair_tuples: List[MarketTradingPairTuple]) -> pd.DataFrame:
        markets_data = []
        markets_columns = ["Exchange", "Market", "Best Bid", "Best Ask", f"MidPrice"]
        markets_columns.append('Reservation Price')
        markets_columns.append('Optimal Spread')
        market_books = [(self._market_info.market, self._market_info.trading_pair)]
        for market, trading_pair in market_books:
            bid_price = market.get_price(trading_pair, False)
            ask_price = market.get_price(trading_pair, True)
            ref_price = self.get_price()
            markets_data.append([
                market.display_name,
                trading_pair,
                float(bid_price),
                float(ask_price),
                float(ref_price),
                round(self._reservation_price, 5),
                round(self._optimal_spread, 5),
            ])
        return pd.DataFrame(data=markets_data, columns=markets_columns).replace(np.nan, '', regex=True)

    def format_status(self) -> str:
        if not self._all_markets_ready:
            return "Market connectors are not ready."
        cdef:
            list lines = []
            list warning_lines = []
        warning_lines.extend(self.network_warning([self._market_info]))

        markets_df = self.market_status_data_frame([self._market_info])
        lines.extend(["", "  Markets:"] + ["    " + line for line in markets_df.to_string(index=False).split("\n")])

        assets_df = map_df_to_str(self.pure_mm_assets_df(True))
        first_col_length = max(*assets_df[0].apply(len))
        df_lines = assets_df.to_string(index=False, header=False,
                                       formatters={0: ("{:<" + str(first_col_length) + "}").format}).split("\n")
        lines.extend(["", "  Assets:"] + ["    " + line for line in df_lines])

        # See if there are any open orders.
        if len(self.active_orders) > 0:
            df = self.active_orders_df()
            lines.extend(["", "  Orders:"] + ["    " + line for line in df.to_string(index=False).split("\n")])
        else:
            lines.extend(["", "  No active maker orders."])

        volatility_pct = self._avg_vol.current_value / float(self.get_price()) * 100.0
        if all((self.gamma, self._alpha, self._kappa, not isnan(volatility_pct))):
            lines.extend(["", f"  Strategy parameters:",
                          f"    risk_factor(\u03B3)= {self.gamma:.5E}",
                          f"    order_book_intensity_factor(\u0391)= {self._alpha:.5E}",
                          f"    order_book_depth_factor(\u03BA)= {self._kappa:.5E}",
                          f"    volatility= {volatility_pct:.3f}%"])
            if self._execution_state.time_left is not None:
                lines.extend([f"    time until end of trading cycle = {str(datetime.timedelta(seconds=float(self._execution_state.time_left)//1e3))}"])
            else:
                lines.extend([f"    time until end of trading cycle = N/A"])

        warning_lines.extend(self.balance_warning([self._market_info]))

        if len(warning_lines) > 0:
            lines.extend(["", "*** WARNINGS ***"] + warning_lines)

        return "\n".join(lines)

    def execute_orders_proposal(self, proposal: Proposal):
        return self.c_execute_orders_proposal(proposal)

    def cancel_order(self, order_id: str):
        return self.c_cancel_order(self._market_info, order_id)

    cdef c_start(self, Clock clock, double timestamp):
        StrategyBase.c_start(self, clock, timestamp)
        self._last_timestamp = timestamp

        self._hanging_orders_tracker.register_events(self.active_markets)

        if self._hanging_orders_enabled:
            # start tracking any restored limit order
            restored_order_ids = self.c_track_restored_orders(self.market_info)
            for order_id in restored_order_ids:
                order = next(o for o in self.market_info.market.limit_orders if o.client_order_id == order_id)
                if order:
                    self._hanging_orders_tracker.add_as_hanging_order(order)

        self._execution_state.time_left = self._execution_state.closing_time

    def start(self, clock: Clock, timestamp: float):
        self.c_start(clock, timestamp)

    cdef c_stop(self, Clock clock):
        self._hanging_orders_tracker.unregister_events(self.active_markets)
        StrategyBase.c_stop(self, clock)

    cdef c_tick(self, double timestamp):
        StrategyBase.c_tick(self, timestamp)
        cdef:
            int64_t current_tick = <int64_t>(timestamp // self._status_report_interval)
            int64_t last_tick = <int64_t>(self._last_timestamp // self._status_report_interval)
            bint should_report_warnings = ((current_tick > last_tick) and
                                           (self._logging_options & self.OPTION_LOG_STATUS_REPORT))
            object proposal

        try:
            if not self._all_markets_ready:
                self._all_markets_ready = all([mkt.ready for mkt in self._sb_markets])
                if not self._all_markets_ready:
                    # Markets not ready yet. Don't do anything.
                    if should_report_warnings:
                        self.logger().warning(f"Markets are not ready. No market making trades are permitted.")
                    return

            if should_report_warnings:
                if not all([mkt.network_status is NetworkStatus.CONNECTED for mkt in self._sb_markets]):
                    self.logger().warning(f"WARNING: Some markets are not connected or are down at the moment. Market "
                                          f"making may be dangerous when markets or networks are unstable.")

<<<<<<< HEAD
            # Updates settings from config map if changed
            self.update_from_config_map()
=======
            if self._trading_intensity is None:
                self._trading_intensity = TradingIntensityIndicator(
                    order_book=self.market_info.order_book,
                    price_delegate=self._price_delegate,
                    sampling_length=self._trading_intensity_buffer_size)
>>>>>>> 1eb2577a

            self.c_collect_market_variables(timestamp)

            if self.c_is_algorithm_ready():
                if self._create_timestamp <= self._current_timestamp:
                    # Measure order book liquidity
                    self.c_measure_order_book_liquidity()

                self._hanging_orders_tracker.process_tick()

                # Needs to be executed at all times to not to have active order leftovers after a trading session ends
                self.c_cancel_active_orders_on_max_age_limit()

                # process_tick() is only called if within a trading timeframe
                self._execution_state.process_tick(timestamp, self)

            else:
                # Only if snapshots are different - for trading intensity - a market order happened
                if self.c_is_algorithm_changed():
                    self._ticks_to_be_ready -= 1
                    if self._ticks_to_be_ready % 5 == 0:
                        self.logger().info(f"Calculating volatility, estimating order book liquidity ... {self._ticks_to_be_ready} ticks to fill buffers")
                else:
                    self.logger().info(f"Calculating volatility, estimating order book liquidity ... no trades tick")
        finally:
            self._last_timestamp = timestamp

    def process_tick(self, timestamp: float):
        proposal = None
        # Trading is allowed
        if self._create_timestamp <= self._current_timestamp:
            # 1. Calculate reservation price and optimal spread from gamma, alpha, kappa and volatility
            self.c_calculate_reservation_price_and_optimal_spread()
            # 2. Check if calculated prices make sense
            if self._optimal_bid > 0 and self._optimal_ask > 0:
                # 3. Create base order proposals
                proposal = self.c_create_base_proposal()
                # 4. Apply functions that modify orders amount
                self.c_apply_order_amount_eta_transformation(proposal)
                # 5. Apply functions that modify orders price
                self.c_apply_order_price_modifiers(proposal)
                # 6. Apply budget constraint, i.e. can't buy/sell more than what you have.
                self.c_apply_budget_constraint(proposal)

                self.c_cancel_active_orders(proposal)

        if self.c_to_create_orders(proposal):
            self.c_execute_orders_proposal(proposal)

        if self._is_debug:
            self.dump_debug_variables()

    cdef c_collect_market_variables(self, double timestamp):
        market, trading_pair, base_asset, quote_asset = self._market_info
        self._last_sampling_timestamp = timestamp

        price = self.get_price()
        self._avg_vol.add_sample(price)
        self._trading_intensity.calculate(timestamp)
        # Calculate adjustment factor to have 0.01% of inventory resolution
        base_balance = market.get_balance(base_asset)
        quote_balance = market.get_balance(quote_asset)
        inventory_in_base = quote_balance / price + base_balance

    def collect_market_variables(self, timestamp: float):
        self.c_collect_market_variables(timestamp)

    cdef double c_get_spread(self):
        cdef:
            ExchangeBase market = self._market_info.market
            str trading_pair = self._market_info.trading_pair

        return market.c_get_price(trading_pair, True) - market.c_get_price(trading_pair, False)

    def get_spread(self):
        return self.c_get_spread()

    def get_volatility(self):
        vol = Decimal(str(self._avg_vol.current_value))
        return vol

    cdef c_measure_order_book_liquidity(self):

        self._alpha, self._kappa = self._trading_intensity.current_value

        self._alpha = Decimal(self._alpha)
        self._kappa = Decimal(self._kappa)

        if self._is_debug:
            self.logger().info(f"alpha={self._alpha:.4f} | "
                               f"kappa={self._kappa:.4f}")

    def measure_order_book_liquidity(self):
        return self.c_measure_order_book_liquidity()

    cdef c_calculate_reservation_price_and_optimal_spread(self):
        cdef:
            ExchangeBase market = self._market_info.market

        # Current mid price
        price = self.get_price()

        # The amount of stocks owned - q - has to be in relative units, not absolute, because changing the portfolio size shouldn't change the reservation price
        # The reservation price should concern itself only with the strategy performance, i.e. amount of stocks relative to the target
        inventory = Decimal(str(self.c_calculate_inventory()))
        if inventory == 0:
            return

        q_target = Decimal(str(self.c_calculate_target_inventory()))
        q = (market.get_balance(self.base_asset) - q_target) / (inventory)
        # Volatility has to be in absolute values (prices) because in calculation of reservation price it's not multiplied by the current price, therefore
        # it can't be a percentage. The result of the multiplication has to be an absolute price value because it's being subtracted from the current price
        vol = self.get_volatility()

        # order book liquidity - kappa and alpha have to represent absolute values because the second member of the optimal spread equation has to be an absolute price
        # and from the reservation price calculation we know that gamma's unit is not absolute price
        if all((self.gamma, self._kappa)) and self._alpha != 0 and self._kappa > 0 and vol != 0:
            if self._execution_state.time_left is not None and self._execution_state.closing_time is not None:
                # Avellaneda-Stoikov for a fixed timespan
                time_left_fraction = Decimal(str(self._execution_state.time_left / self._execution_state.closing_time))
            else:
                # Avellaneda-Stoikov for an infinite timespan
                # The equations in the paper for this contain a few mistakes
                # - the units don't align with the rest of the paper
                # - volatility cancels itself out completely
                # - the risk factor gets partially canceled
                # The proposed solution is to use the same equation as for the constrained timespan but with
                # a fixed time left
                time_left_fraction = 1

            # Here seems to be another mistake in the paper
            # It doesn't make sense to use mid_price_variance because its units would be absolute price units ^2, yet that side of the equation is subtracted
            # from the actual mid price of the asset in absolute price units
            # gamma / risk_factor gains a meaning of a fraction (percentage) of the volatility (standard deviation between ticks) to be subtraced from the
            # current mid price
            # This leads to normalization of the risk_factor and will guaranetee consistent behavior on all price ranges of the asset, and across assets

            self._reservation_price = price - (q * self.gamma * vol * time_left_fraction)

            self._optimal_spread = self.gamma * vol * time_left_fraction
            self._optimal_spread += 2 * Decimal(1 + self.gamma / self._kappa).ln() / self.gamma

            min_spread = price / 100 * Decimal(str(self._config_map.min_spread))

            max_limit_bid = price - min_spread / 2
            min_limit_ask = price + min_spread / 2

            self._optimal_ask = max(self._reservation_price + self._optimal_spread / 2, min_limit_ask)
            self._optimal_bid = min(self._reservation_price - self._optimal_spread / 2, max_limit_bid)

            # This is not what the algorithm will use as proposed bid and ask. This is just the raw output.
            # Optimal bid and optimal ask prices will be used
            if self._is_debug:
                self.logger().info(f"q={q:.4f} | "
                                   f"vol={vol:.10f}")
                self.logger().info(f"mid_price={price:.10f} | "
                                   f"reservation_price={self._reservation_price:.10f} | "
                                   f"optimal_spread={self._optimal_spread:.10f}")
                self.logger().info(f"optimal_bid={(price-(self._reservation_price - self._optimal_spread / 2)) / price * 100:.4f}% | "
                                   f"optimal_ask={((self._reservation_price + self._optimal_spread / 2) - price) / price * 100:.4f}%")

    def calculate_reservation_price_and_optimal_spread(self):
        return self.c_calculate_reservation_price_and_optimal_spread()

    cdef object c_calculate_target_inventory(self):
        cdef:
            ExchangeBase market = self._market_info.market
            str trading_pair = self._market_info.trading_pair
            str base_asset = self._market_info.base_asset
            str quote_asset = self._market_info.quote_asset
            object mid_price
            object base_value
            object inventory_value
            object target_inventory_value

        price = self.get_price()
        base_asset_amount = market.get_balance(base_asset)
        quote_asset_amount = market.get_balance(quote_asset)
        # Base asset value in quote asset prices
        base_value = base_asset_amount * price
        # Total inventory value in quote asset prices
        inventory_value = base_value + quote_asset_amount
        # Target base asset value in quote asset prices
        target_inventory_value = inventory_value * self.inventory_target_base
        # Target base asset amount
        target_inventory_amount = target_inventory_value / price
        return market.c_quantize_order_amount(trading_pair, Decimal(str(target_inventory_amount)))

    def calculate_target_inventory(self) -> Decimal:
        return self.c_calculate_target_inventory()

    cdef c_calculate_inventory(self):
        cdef:
            ExchangeBase market = self._market_info.market
            str base_asset = self._market_info.base_asset
            str quote_asset = self._market_info.quote_asset
            object mid_price
            object base_value
            object inventory_value
            object inventory_value_quote
            object inventory_value_base

        price = self.get_price()
        base_asset_amount = market.get_balance(base_asset)
        quote_asset_amount = market.get_balance(quote_asset)
        # Base asset value in quote asset prices
        base_value = base_asset_amount * price
        # Total inventory value in quote asset prices
        inventory_value_quote = base_value + quote_asset_amount
        # Total inventory value in base asset prices
        inventory_value_base = inventory_value_quote / price
        return inventory_value_base

    def calculate_inventory(self) -> Decimal:
        return self.c_calculate_inventory()

    cdef bint c_is_algorithm_ready(self):
        return self._avg_vol.is_sampling_buffer_full and self._trading_intensity.is_sampling_buffer_full

    cdef bint c_is_algorithm_changed(self):
        return self._trading_intensity.is_sampling_buffer_changed or self._avg_vol.is_sampling_buffer_changed

    def is_algorithm_ready(self) -> bool:
        return self.c_is_algorithm_ready()

    def is_algorithm_changed(self) -> bool:
        return self.c_is_algorithm_changed()

    def _get_level_spreads(self):
        level_step = ((self._optimal_spread / 2) / 100) * self.level_distances

        bid_level_spreads = [i * level_step for i in range(self.order_levels)]
        ask_level_spreads = [i * level_step for i in range(self.order_levels)]

        return bid_level_spreads, ask_level_spreads

    cdef _create_proposal_based_on_order_override(self):
        cdef:
            ExchangeBase market = self._market_info.market
            list buys = []
            list sells = []
        reference_price = self.get_price()
        if self.order_override is not None:
            for key, value in self.order_override.items():
                if str(value[0]) in ["buy", "sell"]:
                    list_to_be_appended = buys if str(value[0]) == "buy" else sells
                    size = Decimal(str(value[2]))
                    size = market.c_quantize_order_amount(self.trading_pair, size)
                    if str(value[0]) == "buy":
                        price = reference_price * (Decimal("1") - Decimal(str(value[1])) / Decimal("100"))
                    elif str(value[0]) == "sell":
                        price = reference_price * (Decimal("1") + Decimal(str(value[1])) / Decimal("100"))
                    price = market.c_quantize_order_price(self.trading_pair, price)
                    if size > 0 and price > 0:
                        list_to_be_appended.append(PriceSize(price, size))
        return buys, sells

    def create_proposal_based_on_order_override(self) -> Tuple[List[Proposal], List[Proposal]]:
        return self._create_proposal_based_on_order_override()

    cdef _create_proposal_based_on_order_levels(self):
        cdef:
            ExchangeBase market = self._market_info.market
            list buys = []
            list sells = []
        bid_level_spreads, ask_level_spreads = self._get_level_spreads()
        size = market.c_quantize_order_amount(self.trading_pair, self._config_map.order_amount)
        if size > 0:
            for level in range(self.order_levels):
                bid_price = market.c_quantize_order_price(self.trading_pair,
                                                          self._optimal_bid - Decimal(str(bid_level_spreads[level])))
                ask_price = market.c_quantize_order_price(self.trading_pair,
                                                          self._optimal_ask + Decimal(str(ask_level_spreads[level])))

                buys.append(PriceSize(bid_price, size))
                sells.append(PriceSize(ask_price, size))
        return buys, sells

    def create_proposal_based_on_order_levels(self):
        return self._create_proposal_based_on_order_levels()

    cdef _create_basic_proposal(self):
        cdef:
            ExchangeBase market = self._market_info.market
            list buys = []
            list sells = []
        price = market.c_quantize_order_price(self.trading_pair, Decimal(str(self._optimal_bid)))
        size = market.c_quantize_order_amount(self.trading_pair, self._config_map.order_amount)
        if size > 0:
            buys.append(PriceSize(price, size))

        price = market.c_quantize_order_price(self.trading_pair, Decimal(str(self._optimal_ask)))
        size = market.c_quantize_order_amount(self.trading_pair, self._config_map.order_amount)
        if size > 0:
            sells.append(PriceSize(price, size))
        return buys, sells

    def create_basic_proposal(self):
        return self._create_basic_proposal()

    cdef object c_create_base_proposal(self):
        cdef:
            ExchangeBase market = self._market_info.market
            list buys = []
            list sells = []

        if self.order_override is not None and len(self.order_override) > 0:
            # If order_override is set, it will override order_levels
            buys, sells = self._create_proposal_based_on_order_override()
        elif self.order_levels > 0:
            # Simple order levels
            buys, sells = self._create_proposal_based_on_order_levels()
        else:
            # No order levels nor order_overrides. Just 1 bid and 1 ask order
            buys, sells = self._create_basic_proposal()

        return Proposal(buys, sells)

    def create_base_proposal(self):
        return self.c_create_base_proposal()

    cdef tuple c_get_adjusted_available_balance(self, list orders):
        """
        Calculates the available balance, plus the amount attributed to orders.
        :return: (base amount, quote amount) in Decimal
        """
        cdef:
            ExchangeBase market = self._market_info.market
            object base_balance = market.c_get_available_balance(self.base_asset)
            object quote_balance = market.c_get_available_balance(self.quote_asset)

        for order in orders:
            if order.is_buy:
                quote_balance += order.quantity * order.price
            else:
                base_balance += order.quantity

        return base_balance, quote_balance

    def get_adjusted_available_balance(self, orders: List[LimitOrder]):
        return self.c_get_adjusted_available_balance(orders)

    cdef c_apply_order_price_modifiers(self, object proposal):
        if self._config_map.order_optimization_enabled:
            self.c_apply_order_optimization(proposal)

        if self._config_map.add_transaction_costs:
            self.c_apply_add_transaction_costs(proposal)

    def apply_order_price_modifiers(self, proposal: Proposal):
        self.c_apply_order_price_modifiers(proposal)

    def apply_budget_constraint(self, proposal: Proposal):
        return self.c_apply_budget_constraint(proposal)

    def adjusted_available_balance_for_orders_budget_constrain(self):
        candidate_hanging_orders = self.hanging_orders_tracker.candidate_hanging_orders_from_pairs()
        non_hanging = []
        if self.market_info in self._sb_order_tracker.get_limit_orders():
            all_orders = self._sb_order_tracker.get_limit_orders()[self.market_info].values()
            non_hanging = [order for order in all_orders
                           if not self._hanging_orders_tracker.is_order_id_in_hanging_orders(order.client_order_id)]
        all_non_hanging_orders = list(set(non_hanging) - set(candidate_hanging_orders))
        return self.c_get_adjusted_available_balance(all_non_hanging_orders)

    cdef c_apply_budget_constraint(self, object proposal):
        cdef:
            ExchangeBase market = self._market_info.market
            object quote_size
            object base_size
            object adjusted_amount

        base_balance, quote_balance = self.adjusted_available_balance_for_orders_budget_constrain()

        for buy in proposal.buys:
            buy_fee = market.c_get_fee(self.base_asset, self.quote_asset, OrderType.LIMIT, TradeType.BUY,
                                       buy.size, buy.price)
            quote_size = buy.size * buy.price * (Decimal(1) + buy_fee.percent)

            # Adjust buy order size to use remaining balance if less than the order amount
            if quote_balance < quote_size:
                adjusted_amount = quote_balance / (buy.price * (Decimal("1") + buy_fee.percent))
                adjusted_amount = market.c_quantize_order_amount(self.trading_pair, adjusted_amount)
                buy.size = adjusted_amount
                quote_balance = s_decimal_zero
            elif quote_balance == s_decimal_zero:
                buy.size = s_decimal_zero
            else:
                quote_balance -= quote_size

        proposal.buys = [o for o in proposal.buys if o.size > 0]

        for sell in proposal.sells:
            base_size = sell.size

            # Adjust sell order size to use remaining balance if less than the order amount
            if base_balance < base_size:
                adjusted_amount = market.c_quantize_order_amount(self.trading_pair, base_balance)
                sell.size = adjusted_amount
                base_balance = s_decimal_zero
            elif base_balance == s_decimal_zero:
                sell.size = s_decimal_zero
            else:
                base_balance -= base_size

        proposal.sells = [o for o in proposal.sells if o.size > 0]

    def apply_budget_constraint(self, proposal: Proposal):
        return self.c_apply_budget_constraint(proposal)

    # Compare the market price with the top bid and top ask price
    cdef c_apply_order_optimization(self, object proposal):
        cdef:
            ExchangeBase market = self._market_info.market
            object own_buy_size = s_decimal_zero
            object own_sell_size = s_decimal_zero
            object best_order_spread

        for order in self.active_orders:
            if order.is_buy:
                own_buy_size = order.quantity
            else:
                own_sell_size = order.quantity

        if len(proposal.buys) > 0:
            # Get the top bid price in the market using order_optimization_depth and your buy order volume
            top_bid_price = self._market_info.get_price_for_volume(
                False, own_buy_size).result_price
            price_quantum = market.c_get_order_price_quantum(
                self.trading_pair,
                top_bid_price
            )
            # Get the price above the top bid
            price_above_bid = (ceil(top_bid_price / price_quantum) + 1) * price_quantum

            # If the price_above_bid is lower than the price suggested by the top pricing proposal,
            # lower the price and from there apply the best_order_spread to each order in the next levels
            proposal.buys = sorted(proposal.buys, key = lambda p: p.price, reverse = True)
            for i, proposed in enumerate(proposal.buys):
                if proposal.buys[i].price > price_above_bid:
                    proposal.buys[i].price = market.c_quantize_order_price(self.trading_pair, price_above_bid)

        if len(proposal.sells) > 0:
            # Get the top ask price in the market using order_optimization_depth and your sell order volume
            top_ask_price = self._market_info.get_price_for_volume(
                True, own_sell_size).result_price
            price_quantum = market.c_get_order_price_quantum(
                self.trading_pair,
                top_ask_price
            )
            # Get the price below the top ask
            price_below_ask = (floor(top_ask_price / price_quantum) - 1) * price_quantum

            # If the price_below_ask is higher than the price suggested by the pricing proposal,
            # increase your price and from there apply the best_order_spread to each order in the next levels
            proposal.sells = sorted(proposal.sells, key = lambda p: p.price)
            for i, proposed in enumerate(proposal.sells):
                if proposal.sells[i].price < price_below_ask:
                    proposal.sells[i].price = market.c_quantize_order_price(self.trading_pair, price_below_ask)

    def apply_order_optimization(self, proposal: Proposal):
        return self.c_apply_order_optimization(proposal)

    cdef c_apply_order_amount_eta_transformation(self, object proposal):
        cdef:
            ExchangeBase market = self._market_info.market
            str trading_pair = self._market_info.trading_pair

        # Order amounts should be changed only if order_override is not active
        if (self.order_override is None) or (len(self.order_override) == 0):
            # eta parameter is described in the paper as the shape parameter for having exponentially decreasing order amount
            # for orders that go against inventory target (i.e. Want to buy when excess inventory or sell when deficit inventory)

            # q cannot be in absolute values - cannot be dependent on the size of the inventory or amount of base asset
            # because it's a scaling factor
            inventory = Decimal(str(self.c_calculate_inventory()))

            if inventory == 0:
                return

            q_target = Decimal(str(self.c_calculate_target_inventory()))
            q = (market.get_balance(self.base_asset) - q_target) / (inventory)

            if len(proposal.buys) > 0:
                if q > 0:
                    for i, proposed in enumerate(proposal.buys):

                        proposal.buys[i].size = market.c_quantize_order_amount(trading_pair, proposal.buys[i].size * Decimal.exp(-self.eta * q))
                    proposal.buys = [o for o in proposal.buys if o.size > 0]

            if len(proposal.sells) > 0:
                if q < 0:
                    for i, proposed in enumerate(proposal.sells):
                        proposal.sells[i].size = market.c_quantize_order_amount(trading_pair, proposal.sells[i].size * Decimal.exp(self.eta * q))
                    proposal.sells = [o for o in proposal.sells if o.size > 0]

    def apply_order_amount_eta_transformation(self, proposal: Proposal):
        self.c_apply_order_amount_eta_transformation(proposal)

    cdef c_apply_add_transaction_costs(self, object proposal):
        cdef:
            ExchangeBase market = self._market_info.market
        for buy in proposal.buys:
            fee = market.c_get_fee(self.base_asset, self.quote_asset,
                                   self._limit_order_type, TradeType.BUY, buy.size, buy.price)
            price = buy.price * (Decimal(1) - fee.percent)
            buy.price = market.c_quantize_order_price(self.trading_pair, price)
        for sell in proposal.sells:
            fee = market.c_get_fee(self.base_asset, self.quote_asset,
                                   self._limit_order_type, TradeType.SELL, sell.size, sell.price)
            price = sell.price * (Decimal(1) + fee.percent)
            sell.price = market.c_quantize_order_price(self.trading_pair, price)

    def apply_add_transaction_costs(self, proposal: Proposal):
        self.c_apply_add_transaction_costs(proposal)

    cdef c_did_fill_order(self, object order_filled_event):
        cdef:
            str order_id = order_filled_event.order_id
            object market_info = self._sb_order_tracker.c_get_shadow_market_pair_from_order_id(order_id)
            tuple order_fill_record

        if market_info is not None:
            limit_order_record = self._sb_order_tracker.c_get_shadow_limit_order(order_id)
            order_fill_record = (limit_order_record, order_filled_event)

            if order_filled_event.trade_type is TradeType.BUY:
                if self._logging_options & self.OPTION_LOG_MAKER_ORDER_FILLED:
                    self.log_with_clock(
                        logging.INFO,
                        f"({market_info.trading_pair}) Maker buy order of "
                        f"{order_filled_event.amount} {market_info.base_asset} filled."
                    )
            else:
                if self._logging_options & self.OPTION_LOG_MAKER_ORDER_FILLED:
                    self.log_with_clock(
                        logging.INFO,
                        f"({market_info.trading_pair}) Maker sell order of "
                        f"{order_filled_event.amount} {market_info.base_asset} filled."
                    )

    cdef c_did_complete_buy_order(self, object order_completed_event):
        self.c_did_complete_order(order_completed_event)

    cdef c_did_complete_sell_order(self, object order_completed_event):
        self.c_did_complete_order(order_completed_event)

    cdef c_did_complete_order(self, object order_completed_event):
        cdef:
            str order_id = order_completed_event.order_id
            LimitOrder limit_order_record = self._sb_order_tracker.c_get_limit_order(self._market_info, order_id)

        if limit_order_record is None:
            return

        # Continue only if the order is not a hanging order
        if (not self._hanging_orders_tracker.is_order_id_in_hanging_orders(order_id)
                and not self.hanging_orders_tracker.is_order_id_in_completed_hanging_orders(order_id)):
            # delay order creation by filled_order_delay (in seconds)
            self._create_timestamp = self._current_timestamp + self.filled_order_delay
            self._cancel_timestamp = min(self._cancel_timestamp, self._create_timestamp)

            if limit_order_record.is_buy:
                self._filled_buys_balance += 1
                order_action_string = "buy"
            else:
                self._filled_sells_balance += 1
                order_action_string = "sell"

            self._last_own_trade_price = limit_order_record.price

            self.log_with_clock(
                logging.INFO,
                f"({self.trading_pair}) Maker {order_action_string} order {order_id} "
                f"({limit_order_record.quantity} {limit_order_record.base_currency} @ "
                f"{limit_order_record.price} {limit_order_record.quote_currency}) has been completely filled."
            )
            self.notify_hb_app_with_timestamp(
                f"Maker {order_action_string.upper()} order "
                f"{limit_order_record.quantity} {limit_order_record.base_currency} @ "
                f"{limit_order_record.price} {limit_order_record.quote_currency} is filled."
            )

    cdef bint c_is_within_tolerance(self, list current_prices, list proposal_prices):
        if len(current_prices) != len(proposal_prices):
            return False
        current_prices = sorted(current_prices)
        proposal_prices = sorted(proposal_prices)
        for current, proposal in zip(current_prices, proposal_prices):
            # if spread diff is more than the tolerance or order quantities are different, return false.
            if abs(proposal - current) / current > self.order_refresh_tolerance:
                return False
        return True

    def is_within_tolerance(self, current_prices: List[Decimal], proposal_prices: List[Decimal]) -> bool:
        return self.c_is_within_tolerance(current_prices, proposal_prices)

    cdef c_cancel_active_orders_on_max_age_limit(self):
        """
        Cancels active non hanging orders if they are older than max age limit
        """
        cdef:
            list active_orders = self.active_non_hanging_orders
        for order in active_orders:
            if order_age(order, self._current_timestamp) > self._config_map.max_order_age:
                self.c_cancel_order(self._market_info, order.client_order_id)

    cdef c_cancel_active_orders(self, object proposal):
        if self._cancel_timestamp > self._current_timestamp:
            return

        cdef:
            list active_buy_prices = []
            list active_sells = []
            bint to_defer_canceling = False

        if len(self.active_non_hanging_orders) == 0:
            return
        if proposal is not None:
            active_buy_prices = [Decimal(str(o.price)) for o in self.active_non_hanging_orders if o.is_buy]
            active_sell_prices = [Decimal(str(o.price)) for o in self.active_non_hanging_orders if not o.is_buy]
            proposal_buys = [buy.price for buy in proposal.buys]
            proposal_sells = [sell.price for sell in proposal.sells]

            if self.c_is_within_tolerance(active_buy_prices, proposal_buys) and \
                    self.c_is_within_tolerance(active_sell_prices, proposal_sells):
                to_defer_canceling = True

        if not to_defer_canceling:
            self._hanging_orders_tracker.update_strategy_orders_with_equivalent_orders()
            for order in self.active_non_hanging_orders:
                # If is about to be added to hanging_orders then don't cancel
                if not self._hanging_orders_tracker.is_potential_hanging_order(order):
                    self.c_cancel_order(self._market_info, order.client_order_id)
        else:
            self.c_set_timers()

    def cancel_active_orders(self, proposal: Proposal = None):
        return self.c_cancel_active_orders(proposal)

    cdef bint c_to_create_orders(self, object proposal):
        non_hanging_orders_non_cancelled = [o for o in self.active_non_hanging_orders if not
                                            self._hanging_orders_tracker.is_potential_hanging_order(o)]

        return (self._create_timestamp < self._current_timestamp
                and (not self._config_map.should_wait_order_cancel_confirmation or
                     len(self._sb_order_tracker.in_flight_cancels) == 0)
                and proposal is not None
                and len(non_hanging_orders_non_cancelled) == 0)

    def to_create_orders(self, proposal: Proposal) -> bool:
        return self.c_to_create_orders(proposal)

    cdef c_execute_orders_proposal(self, object proposal):
        cdef:
            double expiration_seconds = NaN
            str bid_order_id, ask_order_id
            bint orders_created = False
        # Number of pair of orders to track for hanging orders
        number_of_pairs = min((len(proposal.buys), len(proposal.sells))) if self._hanging_orders_enabled else 0

        if len(proposal.buys) > 0:
            if self._logging_options & self.OPTION_LOG_CREATE_ORDER:
                price_quote_str = [f"{buy.size.normalize()} {self.base_asset}, "
                                   f"{buy.price.normalize()} {self.quote_asset}"
                                   for buy in proposal.buys]
                self.logger().info(
                    f"({self.trading_pair}) Creating {len(proposal.buys)} bid orders "
                    f"at (Size, Price): {price_quote_str}"
                )
            for idx, buy in enumerate(proposal.buys):
                bid_order_id = self.c_buy_with_specific_market(
                    self._market_info,
                    buy.size,
                    order_type=self._limit_order_type,
                    price=buy.price,
                    expiration_seconds=expiration_seconds
                )
                orders_created = True
                if idx < number_of_pairs:
                    order = next((o for o in self.active_orders if o.client_order_id == bid_order_id))
                    if order:
                        self._hanging_orders_tracker.add_current_pairs_of_proposal_orders_executed_by_strategy(
                            CreatedPairOfOrders(order, None))
        if len(proposal.sells) > 0:
            if self._logging_options & self.OPTION_LOG_CREATE_ORDER:
                price_quote_str = [f"{sell.size.normalize()} {self.base_asset}, "
                                   f"{sell.price.normalize()} {self.quote_asset}"
                                   for sell in proposal.sells]
                self.logger().info(
                    f"({self.trading_pair}) Creating {len(proposal.sells)} ask "
                    f"orders at (Size, Price): {price_quote_str}"
                )
            for idx, sell in enumerate(proposal.sells):
                ask_order_id = self.c_sell_with_specific_market(
                    self._market_info,
                    sell.size,
                    order_type=self._limit_order_type,
                    price=sell.price,
                    expiration_seconds=expiration_seconds
                )
                orders_created = True
                if idx < number_of_pairs:
                    order = next((o for o in self.active_orders if o.client_order_id == ask_order_id))
                    if order:
                        self._hanging_orders_tracker.current_created_pairs_of_orders[idx].sell_order = order
        if orders_created:
            self.c_set_timers()

    def execute_orders_proposal(self, proposal: Proposal):
        self.c_execute_orders_proposal(proposal)

    cdef c_set_timers(self):
        cdef double next_cycle = self._current_timestamp + self.order_refresh_time
        if self._create_timestamp <= self._current_timestamp:
            self._create_timestamp = next_cycle
        if self._cancel_timestamp <= self._current_timestamp:
            self._cancel_timestamp = min(self._create_timestamp, next_cycle)

    def set_timers(self):
        self.c_set_timers()

    def notify_hb_app(self, msg: str):
        if self._hb_app_notification:
            super().notify_hb_app(msg)

    def dump_debug_variables(self):
        market = self._market_info.market
        mid_price = self.get_price()
        spread = Decimal(str(self.c_get_spread()))

        best_ask = mid_price + spread / 2
        new_ask = self._reservation_price + self._optimal_spread / 2
        best_bid = mid_price - spread / 2
        new_bid = self._reservation_price - self._optimal_spread / 2

        vol = self.get_volatility()
        mid_price_variance = vol ** 2

        if not os.path.exists(self._debug_csv_path):
            df_header = pd.DataFrame([('mid_price',
                                       'best_bid',
                                       'best_ask',
                                       'reservation_price',
                                       'optimal_spread',
                                       'optimal_bid',
                                       'optimal_ask',
                                       'optimal_bid_to_mid_%',
                                       'optimal_ask_to_mid_%',
                                       'current_inv',
                                       'target_inv',
                                       'time_left_fraction',
                                       'mid_price std_dev',
                                       'risk_factor',
                                       'gamma',
                                       'alpha',
                                       'kappa',
                                       'eta',
                                       'volatility',
                                       'mid_price_variance',
                                       'inventory_target_pct')])
            df_header.to_csv(self._debug_csv_path, mode='a', header=False, index=False)

        if self._execution_state.time_left is not None and self._execution_state.closing_time is not None:
            time_left_fraction = self._execution_state.time_left / self._execution_state.closing_time
        else:
            time_left_fraction = None

        df = pd.DataFrame([(mid_price,
                            best_bid,
                            best_ask,
                            self._reservation_price,
                            self._optimal_spread,
                            self._optimal_bid,
                            self._optimal_ask,
                            (mid_price - (self._reservation_price - self._optimal_spread / 2)) / mid_price,
                            ((self._reservation_price + self._optimal_spread / 2) - mid_price) / mid_price,
                            market.get_balance(self.base_asset),
                            self.c_calculate_target_inventory(),
                            time_left_fraction,
                            self._avg_vol.current_value,
                            self.gamma,
                            self._alpha,
                            self._kappa,
                            self.eta,
                            vol,
                            mid_price_variance,
                            self.inventory_target_base_pct)])
        df.to_csv(self._debug_csv_path, mode='a', header=False, index=False)<|MERGE_RESOLUTION|>--- conflicted
+++ resolved
@@ -82,21 +82,7 @@
         self._sb_order_tracker = OrderTracker()
         self._config_map = config_map
         self._market_info = market_info
-<<<<<<< HEAD
-=======
         self._price_delegate = OrderBookAssetPriceDelegate(market_info.market, market_info.trading_pair)
-        self._order_amount = order_amount
-        self._order_optimization_enabled = order_optimization_enabled
-        self._order_refresh_time = order_refresh_time
-        self._max_order_age = max_order_age
-        self._order_refresh_tolerance_pct = order_refresh_tolerance_pct
-        self._filled_order_delay = filled_order_delay
-        self._order_levels = order_levels
-        self._level_distances = level_distances
-        self._order_override = order_override
-        self._inventory_target_base_pct = inventory_target_base_pct
-        self._add_transaction_costs_to_orders = add_transaction_costs_to_orders
->>>>>>> 1eb2577a
         self._hb_app_notification = hb_app_notification
         self._hanging_orders_enabled = False
         self._hanging_orders_cancel_pct = Decimal("10")
@@ -115,18 +101,11 @@
         self._last_own_trade_price = Decimal('nan')
 
         self.c_add_markets([market_info.market])
-<<<<<<< HEAD
         self._volatility_buffer_size = 0
         self._trading_intensity_buffer_size = 0
         self._ticks_to_be_ready = -1
         self._avg_vol = None
         self._trading_intensity = None
-=======
-        self._ticks_to_be_ready = max(volatility_buffer_size, trading_intensity_buffer_size)
-        self._avg_vol = InstantVolatilityIndicator(sampling_length=volatility_buffer_size)
-        self._trading_intensity_buffer_size = trading_intensity_buffer_size
-        self._trading_intensity = None      # Wait for network to be initialized
->>>>>>> 1eb2577a
         self._last_sampling_timestamp = 0
         self._alpha = None
         self._kappa = None
@@ -440,7 +419,11 @@
             self._trading_intensity_buffer_size = trading_intensity_buffer_size
 
             if self._trading_intensity is None:
-                self._trading_intensity = TradingIntensityIndicator(trading_intensity_buffer_size)
+                self._trading_intensity = TradingIntensityIndicator(
+                    order_book=self.market_info.order_book,
+                    price_delegate=self._price_delegate,
+                    sampling_length=self._trading_intensity_buffer_size,
+                )
             else:
                 self._trading_intensity.sampling_length = trading_intensity_buffer_size
 
@@ -625,16 +608,8 @@
                     self.logger().warning(f"WARNING: Some markets are not connected or are down at the moment. Market "
                                           f"making may be dangerous when markets or networks are unstable.")
 
-<<<<<<< HEAD
             # Updates settings from config map if changed
             self.update_from_config_map()
-=======
-            if self._trading_intensity is None:
-                self._trading_intensity = TradingIntensityIndicator(
-                    order_book=self.market_info.order_book,
-                    price_delegate=self._price_delegate,
-                    sampling_length=self._trading_intensity_buffer_size)
->>>>>>> 1eb2577a
 
             self.c_collect_market_variables(timestamp)
 
