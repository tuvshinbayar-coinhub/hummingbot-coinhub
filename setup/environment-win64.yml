name: hummingbot
channels:
  - conda-forge
  - defaults
dependencies:
  - blas=1.0=mkl
  - blosc=1.16.3=h7bd577a_0
  - bzip2=1.0.8=he774522_0
  - ca-certificates=2020.1.1=0
  - certifi=2019.11.28=py38_0
  - cython=0.29.15=py38ha925a31_0
  - hdf5=1.10.4=h7ebc959_0
  - icc_rt=2019.0.0=h0cc432a_1
  - intel-openmp=2020.0=166
  - lz4-c=1.8.1.2=h2fa13f4_0
  - lzo=2.10=h6df0209_2
  - mkl=2020.0=166
  - mkl-service=2.3.0=py38hb782905_0
  - mkl_fft=1.0.15=py38h14836fe_0
  - mkl_random=1.1.0=py38hf9181ef_0
  - mock=4.0.1=py_0
  - nose=1.3.7=py38_2
  - numexpr=2.7.1=py38h25d0782_0
  - numpy=1.18.1=py38h93ca92e_0
  - numpy-base=1.18.1=py38hc3f5095_1
  - openssl=1.1.1d=he774522_4
  - pandas=1.0.1=py38h47e9c7a_0
  - pip=20.0.2=py_2
  - prompt_toolkit=3.0.3=py_0
  - pygments=2.5.2=py_0
  - pytables=3.6.1=py38ha5be198_0
  - python=3.8.2=h5fd99cc_4_cpython
  - python-dateutil=2.8.1=py_0
  - python_abi=3.8=1_cp38
  - pytz=2019.3=py_0
  - setuptools=45.3.0=py38_0
  - six=1.14.0=py38_0
  - snappy=1.1.7=h777316e_3
  - sqlalchemy=1.3.13=py38he774522_0
  - sqlite=3.30.1=hfa6e2cd_0
  - tzlocal=2.0.0=py38_0
  - ujson=1.35=py38he774522_0
  - vc=14.1=h0510ff6_4
  - vs2015_runtime=14.16.27012=hf0eaf9b_1
  - wcwidth=0.1.8=py_0
  - wheel=0.34.2=py_1
  - wincertstore=0.2=py38_1003
  - xz=5.2.4=h2fa13f4_4
  - zlib=1.2.11=h62dcd97_3
  - zstd=1.3.7=h508b16e_0
  - pip:
    - 0x-contract-addresses==3.0.0
    - 0x-contract-artifacts==2.0.0
    - 0x-contract-wrappers==2.0.0
    - 0x-json-schemas==2.1.0
    - 0x-order-utils==4.0.0
    - aioconsole==0.1.15
    - aiohttp==3.6.2
    - aiokafka==0.5.2
    - altgraph==0.17
    - appdirs==1.4.3
    - asn1crypto==1.3.0
    - async-timeout==3.0.1
    - attrdict==2.0.1
    - attrs==19.3.0
    - autobahn==20.3.1
    - automat==20.2.0
    - bitstring
    - base58==2.0.0
    - cachetools==4.0.0
    - cffi==1.14.0
    - cfgv==3.1.0
    - chardet==3.0.4
    - coincurve==13.0.0
    - constantly==15.1.0
    - cryptography==2.8
    - cytoolz==0.10.1
    - dateparser==0.7.4
    - decorator==4.4.2
    - deprecated==1.2.7
    - distlib==0.3.0
    - entrypoints==0.3
    - eth-abi==2.1.1
    - eth-account==0.4.0
    - eth-bloom==1.0.3
    - eth-hash==0.2.0
    - eth-keyfile==0.5.1
    - eth-keys==0.2.4
    - eth-rlp==0.1.2
    - eth-typing==2.2.1
    - eth-utils==1.8.4
    - filelock==3.0.12
    - flake8==3.7.9
    - future==0.18.2
    - hexbytes==0.2.0
    - hyperlink==19.0.0
    - identify==1.4.11
    - idna==2.9
    - incremental==17.5.0
    - ipfshttpclient==0.4.12
    - jsonschema==3.2.0
    - kafka-python==1.4.6
    - lru-dict==1.1.6
    - mccabe==0.6.1
    - multiaddr==0.0.9
    - multidict==4.7.5
    - mypy-extensions==0.4.3
    - netaddr==0.7.19
    - nodeenv==1.3.5
    - parsimonious==0.8.1
    - pefile==2019.4.18
    - pre-commit==2.1.1
    - protobuf==3.11.3
    - psutil==5.7.2
    - pyasn1==0.4.8
    - pyasn1-modules==0.2.8
    - pyblake2
    - pycodestyle==2.5.0
    - pycparser==2.20
    - pycryptodome==3.9.7
    - pyflakes==2.1.1
    - pyhamcrest==2.0.2
    - pyinstaller==3.6
    - pyjwt==1.7.1
    - pyopenssl==19.1.0
    - pyperclip==1.7.0
    - pypiwin32==223
    - pyrsistent==0.15.7
<<<<<<< HEAD
    - pysha3    
=======
    - pysha3
>>>>>>> 90de2868
    - python-binance==0.7.5
    - python-telegram-bot==12.4.2
    - pywin32==227
    - pywin32-ctypes==0.2.0
    - pyyaml==5.3
    - regex==2020.2.20
    - requests==2.23.0
    - rlp==1.2.0
    - ruamel-yaml==0.16.10
    - ruamel-yaml-clib==0.2.0
    - service-identity==18.1.0
    - stringcase==1.2.0
    - toml==0.10.0
    - toolz==0.10.0
    - tornado==6.0.4
    - twisted==19.10.0
    - txaio==20.1.1
    - urllib3==1.25.8
    - varint==1.0.2
    - virtualenv==20.0.8
    - web3==5.5.1
    - websockets==8.1
    - wrapt==1.12.0
    - yarl==1.4.2
    - zope-interface==4.7.1
    - git+https://github.com/CoinAlpha/python-signalr-client.git
    - https://hummingbot-python.s3-us-west-2.amazonaws.com/hummingsim-20200904-cp38-cp38-win_amd64.whl
prefix: C:\Users\marti\Anaconda3\envs\hummingbot<|MERGE_RESOLUTION|>--- conflicted
+++ resolved
@@ -126,11 +126,7 @@
     - pyperclip==1.7.0
     - pypiwin32==223
     - pyrsistent==0.15.7
-<<<<<<< HEAD
-    - pysha3    
-=======
     - pysha3
->>>>>>> 90de2868
     - python-binance==0.7.5
     - python-telegram-bot==12.4.2
     - pywin32==227
